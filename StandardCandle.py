--- conflicted
+++ resolved
@@ -215,20 +215,12 @@
     print ("Detectable sources are: ")
     print detectable
     output.write("# Fluxes exceeding Point Source limits " + str(detectable) + "\n")
-<<<<<<< HEAD
- 
-=======
-
->>>>>>> 23c4efb2
+
 if (options.NoHAWC==False):
     hawc_output = open("hawc_" + options.filename,"w")
     detectable = ([[i, j, k] for i, j, k in zip(flux, declin, redshift_list) if j>-26. and j < 64. and k<0.1])
     for i in range(0,len(detectable)):
         hawc_output.write('%.3e %.3f %.3f\n' % (detectable[i][0], detectable[i][1], detectable[i][2]))
     hawc_output.close()
-<<<<<<< HEAD
 
 output.close()
-=======
-output.close()
->>>>>>> 23c4efb2
