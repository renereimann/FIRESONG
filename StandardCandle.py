--- conflicted
+++ resolved
@@ -132,15 +132,9 @@
     sinDecbin = np.array([-0.075,-0.025,0.025,0.075,0.125,0.175,0.225,0.275,0.325,0.375,0.425,0.475,0.525,0.575,0.625,0.675,0.725,0.775,0.825,0.875,0.925,0.975])
     response = np.array(icecubeevtlist)
     spline = UnivariateSpline(sinDecbin,response)
-<<<<<<< HEAD
-    splineresponse = spline(sinDec)
-    if sinDec>=-0.1 and sinDec<=1. and splineresponse > 0:
-        return splineresponse
-=======
     SignalExpectation = spline(sinDec)
     if sinDec>=-0.1 and sinDec<=1. and SignalExpectation>0:
         return SignalExpectation
->>>>>>> 0b99e889
     else:
         return 0
 
