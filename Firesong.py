--- conflicted
+++ resolved
@@ -1,6 +1,6 @@
 #!/usr/bin/python
 # Authors: Chris Tung
-#          Igncio Taboada
+#          Ignacio Taboada
 #
 
 # General imports
@@ -124,11 +124,7 @@
                         help='Local neutrino source density [1/Mpc^3]')
     parser.add_argument("--evolution", action="store",
                         dest="Evolution", default='HB2006SFR',
-<<<<<<< HEAD
-                        help="Source evolution options:  HB2006SFR (default), NoEvolution")
-=======
-                        help="Source evolution options:  HB2006SFR (default), CC2015SNR , MD2014SFR, NoEvolution")
->>>>>>> 89345afb
+                        help="Source evolution options:  HB2006SFR (default), YMKBH2008SFR, CC2015SNR , MD2014SFR, NoEvolution")
     parser.add_argument("--transient", action='store_true',
                         dest='Transient', default=False,
                         help='Simulate transient sources, NOT TESTED YET!')
