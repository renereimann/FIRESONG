--- conflicted
+++ resolved
@@ -6,12 +6,8 @@
 
 from __future__ import division
 import os
-<<<<<<< HEAD
-import sys
-=======
 import gzip
 import re
->>>>>>> 4e229e29
 import numpy as np
 import random
 import math
