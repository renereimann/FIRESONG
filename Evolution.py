#!/usr/bin/python

import numpy as np
import scipy
import cosmolopy
<<<<<<< HEAD
cosmology = {'omega_M_0': 0.308, 'omega_lambda_0': 0.692, 'h': 0.678}
=======
cosmology = {'omega_M_0' : 0.308, 'omega_lambda_0' : 0.692, 'h' : 0.678}
cosmology = cosmolopy.distance.set_omega_k_0(cosmology) #Flat universe

# This is the redshift distribution for arbitrary evolution for either transient or steady sources 
def RedshiftDistribution(z,options):
    if options.Transient == False:
        return 4*np.pi* Evolution(np.log10(1.+z),options.Evolution) * cosmolopy.distance.diff_comoving_volume(z,**cosmology)
    else:
        return 4*np.pi* Evolution(np.log10(1.+z),options.Evolution) * 1./(1.+z) * cosmolopy.distance.diff_comoving_volume(z,**cosmology)
      
def Evolution(x,evol):
    if (evol=="HB2006SFR"):
        return HopkinsBeacom2006StarFormationRate(x)
    elif (evol=="NoEvolution"):
        return NoEvolution(x)
    elif (evol=="CC2015SNR"):
        return CandelsClash2015SNRate(x)
    elif (evol=="MD2014SFR"):
        return MadauDickinson2014(x)
    else:
        print "Source evolution " +  evol +  " not recognized"
        quit()

#StarFormationHistory (SFR), from Hopkins and Beacom 2006, unit = M_sun/yr/Mpc^3 
def HopkinsBeacom2006StarFormationRate(x):
    if x<0.30963:
        return np.power(10,3.28*x-1.82)
    if (x>=0.30963)and(x<0.73878):
        return np.power(10,-0.26*x-0.724)
    if x>=0.73878:
        return np.power(10,-8.0*x+4.99)

def NoEvolution(x):
    return 1.

def CandelsClash2015SNRate(x):
    a = 0.015
    b = 1.5
    c = 5.0
    d = 6.1
    return a*(10.**x)**c / ((10.**x / b)**d+1.)

def MadauDickinson2014(x):
    a = 0.015
    b = 2.7
    c = 2.9
    d = 5.6
    return a*((1+x)**b) / ( 1 + ((1+x)/c)**d ) 

def StandardCandleSources(options):
  norm = scipy.integrate.quad(lambda z: RedshiftDistribution(z, options), 0, options.zmax)[0]
  area = scipy.integrate.quad(lambda z: RedshiftDistribution(z, options), 0, 0.01)[0]

  vlocal = cosmolopy.distance.comoving_volume(0.01, **cosmology)
  Ntotal = options.density * vlocal / (area/norm)
  dL1 = cosmolopy.distance.luminosity_distance(1.0, **cosmology)
  if options.Transient != True:
    # Here the integral on redshift is done from 0 to 10.
    # This insures proper normalization even if options.zmax is not 10.
    Fluxnorm = 4*np.pi*options.fluxnorm / scipy.integrate.quad(lambda z: Ntotal*dL1**2./(LuminosityDistance(z)**2.)*RedshiftDistribution(z, options)/norm*((1.+z)/2.)**(-options.index+2), 0,10.)[0]
  else:
    #For transient source, Fluxnorm will be the fluence of a standard candle at z=1, with unit GeV/cm^2 given that the burst rate density is measured in per year.
    # As above, the integral is done from redshift 0 to 10.
    Fluxnorm = 4*np.pi*options.fluxnorm*86400*365 / scipy.integrate.quad(lambda z: Ntotal*dL1**2./(LuminosityDistance(z)**2.)*RedshiftDistribution(z, options)/norm*((1.+z)/2.)**(-options.index+3), 0,10.)[0]
  return [int(Ntotal), Fluxnorm] 

# Wrapper fucntion - so that cosmolopy is only imported here.
def LuminosityDistance(z):
    return cosmolopy.distance.luminosity_distance(z, **cosmology)

# Convert luminosity of standard candle to diffuse neutrino flux and standard candle flux
def LtoFlux(options):
  #change unit of luminosity from erg/yr to GeV/s
  l = 1.97917e-5*options.luminosity
  #change energy luminosity to particle luminosity, integrating the particle luminosity from 10TeV to 10 PeV
  m0 = l / scipy.integrate.quad(lambda E: E*(E/1.e5)**(-options.index), 1e4, 1e7)[0]
  #calculate the normalization for particle spectrum of source at z = 1 
  candleflux = 2.**(2.-options.index)*m0/4./np.pi/(LuminosityDistance(1)*3.086e24)**2. * (1.e5)**2
  return candleflux
>>>>>>> 89345afb


def get_evolution(evol):
    evolutions = {"NoEvolution": NoEvolution,
                  "HB2006SFR": HopkinsBeacom2006StarFormationRate,
                  "YMKBH2008SFR": YukselEtAl2008StarFormationRate,
                  "CC2015SNR": CandelsClash2015SNRate,
                  }
    if not evol in evolutions.keys():
        raise NotImplementedError("Source evolution " +
                                  evol + " not implemented.")

    return evolutions[evol]()


class Evolution(object):
    def __init__(self):
        pass

    def parametrization(self, x):
        raise NotImplementedError("Abstract")

    def __call__(self, z):
        return self.parametrization(np.log10(1.+z))


class NoEvolution(Evolution):
    def parametrization(self, x):
        return 1.


class HopkinsBeacom2006StarFormationRate(Evolution):
    """ StarFormationHistory (SFR), from Hopkins and Beacom 2006,
    unit = M_sun/yr/Mpc^3 """

    def parametrization(self, x):
        x = np.atleast_1d(x)
        result = np.zeros_like(x)
        m0 = x < 0.30963
        m1 = np.logical_and(x >= 0.30963, x < 0.73878)
        m2 = x >= 0.73878
        result[m0] = np.power(10, 3.28*x[m0]-1.82)
        result[m1] = np.power(10, -0.26*x[m1]-0.724)
        result[m2] = np.power(10, -8.0*x[m2]+4.99)
        if len(result) == 1:
            return np.asscalar(result)
        return result


class YukselEtAl2008StarFormationRate(Evolution):
    """ Star Formation Rate in units of M_sun/yr/Mpc^3
    arXiv:0804.4008  Eq.5
    """

    def __call__(self, z):
        return self.parametrization(1.+z)

    def parametrization(self, x):
        a = 3.4
        b = -0.3
        c = -3.5
        # z1 = 1
        # z2 =4
        # precomputed B = (1+z1)**(1-a/b)
        B = 5160.63662037
        # precomputed C = (1+z1)**((b-a)/c) * (1 + z2)**(1-b/c)
        C = 9.06337604231
        eta = -10
        r0 = 0.02
        return r0 * (x**(a*eta) + (x/B)**(b*eta) +
                     (x/C)**(c*eta))**(1./eta)


class CandelsClash2015SNRate(Evolution):
    def parametrization(self, x):
        a = 0.015
        b = 1.5
        c = 5.0
        d = 6.1
        density = a*(10.**x)**c / ((10.**x / b)**d+1.)
        return density


class SourcePopulation(object):
    def __init__(self, cosmology, evolution):
        self._zlocal = 0.01
        self.Mpc2cm = 3.086e24                     # Mpc / cm
        self.GeV_per_sec_2_ergs_per_year = 50526.  # (GeV/sec) / (ergs/yr)
        self.evolution = evolution

        # Flat universe
        self.cosmology = cosmolopy.distance.set_omega_k_0(cosmology)

    def RedshiftDistribution(self, z):
        """ can remove 4*pi becaue we just use this in a normalized way """
        return 4 * np.pi * self.evolution(z) * \
            cosmolopy.distance.diff_comoving_volume(z, **self.cosmology)

    def RedshiftIntegral(self, zmax):
        """ $$ \int_0^{z_\mathrm{max}} \frac{\mathrm{d}N}{\mathrm{d}z}
        \,\mathrm{d}V_c(z) \,\mathrm{d}z $$ """

        integrand = lambda z: self.RedshiftDistribution(z)
        return scipy.integrate.quad(integrand, 0, zmax)[0]

    def LuminosityDistance(self, z):
        # Wrapper function - so that cosmolopy is only imported here.
        return cosmolopy.distance.luminosity_distance(z, **self.cosmology)

    def Nsources(self, density, zmax):
        """ Total number of sources within $z_\mathrm{max}$:

        $$ N_\mathrm{tot} = \rho\cdot V_c(z=0.01)
        \frac{\int_0^{z_\mathrm{max}} \frac{\mathrm{d}N}{\mathrm{d}z}
        V_c(z) \,\mathrm{d}z}{\int_0^{0.01}
        \frac{\mathrm{d}N}{\mathrm{d}z} V_c(z) \,\mathrm{d}z} $$
        """
        vlocal = cosmolopy.distance.comoving_volume(self._zlocal,
                                                    **self.cosmology)
        Ntotal = density * vlocal / \
            (self.RedshiftIntegral(self._zlocal) /
             self.RedshiftIntegral(zmax))
        return Ntotal

    def Flux2Lumi(self, fluxnorm, index, emin, emax, z=1, E0=1e5):
        """
        $$ L_\nu = \frac{ \Phi_{z=1}^{PS} }{E_0^2}
        \int_{E_\mathrm{min}}^{E_\mathrm{max}} E
        \left(\frac{E}{E_0}\right)^{-\gamma}\,
        \mathrm{d}E\,4\pi d_L^2(z=1) $$

        Note fluxnorm is E0^2*fluxnorm
        fluxnorm units are []
        """
        flux_integral = self.EnergyIntegral(index, emin, emax, z, E0)
        luminosity = fluxnorm / E0**2. * flux_integral *  \
            self.GeV_per_sec_2_ergs_per_year * \
            4. * np.pi * (self.LuminosityDistance(z)*self.Mpc2cm)**2.
        return luminosity

    def Lumi2Flux(self, luminosity, index, emin, emax, z=1, E0=1e5):
        """
        $$ L_\nu = \frac{ \Phi_{z=1}^{PS} }{E_0^2}
        \int_{E_\mathrm{min}}^{E_\mathrm{max}} E
        \left(\frac{E}{E_0}\right)^{-\gamma}\,
        \mathrm{d}E\,4\pi d_L^2(z=1) $$

        Lumi given in ergs/yr
        Note fluxnorm is E0^2*fluxnorm
        fluxnorm units are []
        """
        flux_integral = self.EnergyIntegral(index, emin, emax, z, E0)
        fluxnorm = luminosity / 4. / np.pi / \
            (self.LuminosityDistance(z)*self.Mpc2cm)**2. / \
            self.GeV_per_sec_2_ergs_per_year / flux_integral * E0**2.
        return fluxnorm

    def EnergyIntegral(self, index, emin, emax, z=1, E0=1e5):
        """ integal_{emin/(1+z)}^{emax/(1+z)} E*(E/E0)^(-index) dE """
        l_lim = emin/(1.+z)
        u_lim = emax/(1.+z)
        if index != 2.0:
            integral = (u_lim**(2-index)-l_lim**(2-index)) / (2-index)
        else:
            integral = np.log(u_lim) - np.log(l_lim)
        return E0**index * integral

    def StandardCandleSources(self, fluxnorm, density, zmax, index, z0=1.):
        """ $$ \Phi_{z=1}^{PS} = \frac{4 \pi \Phi_\mathrm{diffuse}}
        {N_\mathrm{tot}\,d_L^2(z=1)\, \int_0^{10}
        \frac{ (1+z)^{-\gamma+2} }{d_L(z)^2}
        \frac{\frac{\mathrm{d}N}{\mathrm{d}z} V_c(z)}
        { \int_0^{z_\mathrm{max}} \frac{\mathrm{d}N}{\mathrm{d}z'}
        V_c(z') \,\mathrm{d}z'} \,\mathrm{d}z} $$
        """
        norm = self.RedshiftIntegral(zmax)
        Ntotal = self.Nsources(density, zmax)
        all_sky_flux = 4 * np.pi * fluxnorm

        # Here the integral on redshift is done from 0 to 10.
        # This insures proper normalization even if zmax is not 10.
        Fluxnorm = all_sky_flux / Ntotal / self.LuminosityDistance(z0)**2. / \
            scipy.integrate.quad(lambda z: ((1.+z)/(1.+z0))**(2-index) /
                                 self.LuminosityDistance(z)**2. *
                                 self.RedshiftDistribution(z) / norm,
                                 0, 10.)[0]

        return Fluxnorm

    def StandardCandleLuminosity(self, fluxnorm, density, zmax, index,
                                 emin, emax, E0=1e5):
        """ """

        flux = self.StandardCandleSources(fluxnorm, density, zmax, index, z0=1)
        luminosity = self.Flux2Lumi(flux, index, emin, emax, z=1, E0=E0)
        return luminosity


class TransientSourcePopulation(SourcePopulation):
    def __init__(self, cosmology, evolution, timescale):
        super(TransientSourcePopulation, self).__init__(cosmology, evolution)
        self.timescale = timescale
        self.yr2sec = 86400*365

    def RedshiftDistribution(self, z):
        return super(TransientSourcePopulation, self).RedshiftDistribution(z) / (1.+z)

    def StandardCandleSources(self, fluxnorm, density, zmax, index, z0=1.):
        # For transient source, Fluxnorm will be the fluence of a
        # standard candle at z=1, with unit GeV/cm^2 given that the
        # burst rate density is measured in per year.

        norm = self.RedshiftIntegral(zmax)
        Ntotal = self.Nsources(density, zmax)
        all_sky_flux = 4 * np.pi * fluxnorm * self.yr2sec

        # As above, the integral is done from redshift 0 to 10.
        fluence = all_sky_flux / Ntotal / self.LuminosityDistance(z0)**2. / \
            scipy.integrate.quad(lambda z: ((1.+z)/(1.+z0))**(3-index) /
                                 (self.LuminosityDistance(z)**2.) *
                                 self.RedshiftDistribution(z) / norm,
                                 0, 10.)[0]

        return fluence

    def Flux2Lumi(self, fluxnorm, index, emin, emax, z=1, E0=1e5):
        luminosity = super(TransientSourcePopulation, self).Flux2Lumi(fluxnorm,
                                                                      index,
                                                                      emin,
                                                                      emax,
                                                                      z=z,
                                                                      E0=E0)
        return luminosity / self.timescale

    def Lumi2Flux(self, luminosity, index, emin, emax, z=1, E0=1e5):
        flux = super(TransientSourcePopulation, self).Lumi2Flux(luminosity,
                                                                index,
                                                                emin,
                                                                emax,
                                                                z=z,
                                                                E0=E0)
        return flux * self.timescale

    def fluence2flux(self, fluence, z):
        # For transient sources, the flux measured on Earth will be
        # red-shifted-fluence/{(1+z)*burst duration}
        flux = fluence / ((1.+z)*self.timescale)
        return flux<|MERGE_RESOLUTION|>--- conflicted
+++ resolved
@@ -3,96 +3,14 @@
 import numpy as np
 import scipy
 import cosmolopy
-<<<<<<< HEAD
 cosmology = {'omega_M_0': 0.308, 'omega_lambda_0': 0.692, 'h': 0.678}
-=======
-cosmology = {'omega_M_0' : 0.308, 'omega_lambda_0' : 0.692, 'h' : 0.678}
-cosmology = cosmolopy.distance.set_omega_k_0(cosmology) #Flat universe
-
-# This is the redshift distribution for arbitrary evolution for either transient or steady sources 
-def RedshiftDistribution(z,options):
-    if options.Transient == False:
-        return 4*np.pi* Evolution(np.log10(1.+z),options.Evolution) * cosmolopy.distance.diff_comoving_volume(z,**cosmology)
-    else:
-        return 4*np.pi* Evolution(np.log10(1.+z),options.Evolution) * 1./(1.+z) * cosmolopy.distance.diff_comoving_volume(z,**cosmology)
-      
-def Evolution(x,evol):
-    if (evol=="HB2006SFR"):
-        return HopkinsBeacom2006StarFormationRate(x)
-    elif (evol=="NoEvolution"):
-        return NoEvolution(x)
-    elif (evol=="CC2015SNR"):
-        return CandelsClash2015SNRate(x)
-    elif (evol=="MD2014SFR"):
-        return MadauDickinson2014(x)
-    else:
-        print "Source evolution " +  evol +  " not recognized"
-        quit()
-
-#StarFormationHistory (SFR), from Hopkins and Beacom 2006, unit = M_sun/yr/Mpc^3 
-def HopkinsBeacom2006StarFormationRate(x):
-    if x<0.30963:
-        return np.power(10,3.28*x-1.82)
-    if (x>=0.30963)and(x<0.73878):
-        return np.power(10,-0.26*x-0.724)
-    if x>=0.73878:
-        return np.power(10,-8.0*x+4.99)
-
-def NoEvolution(x):
-    return 1.
-
-def CandelsClash2015SNRate(x):
-    a = 0.015
-    b = 1.5
-    c = 5.0
-    d = 6.1
-    return a*(10.**x)**c / ((10.**x / b)**d+1.)
-
-def MadauDickinson2014(x):
-    a = 0.015
-    b = 2.7
-    c = 2.9
-    d = 5.6
-    return a*((1+x)**b) / ( 1 + ((1+x)/c)**d ) 
-
-def StandardCandleSources(options):
-  norm = scipy.integrate.quad(lambda z: RedshiftDistribution(z, options), 0, options.zmax)[0]
-  area = scipy.integrate.quad(lambda z: RedshiftDistribution(z, options), 0, 0.01)[0]
-
-  vlocal = cosmolopy.distance.comoving_volume(0.01, **cosmology)
-  Ntotal = options.density * vlocal / (area/norm)
-  dL1 = cosmolopy.distance.luminosity_distance(1.0, **cosmology)
-  if options.Transient != True:
-    # Here the integral on redshift is done from 0 to 10.
-    # This insures proper normalization even if options.zmax is not 10.
-    Fluxnorm = 4*np.pi*options.fluxnorm / scipy.integrate.quad(lambda z: Ntotal*dL1**2./(LuminosityDistance(z)**2.)*RedshiftDistribution(z, options)/norm*((1.+z)/2.)**(-options.index+2), 0,10.)[0]
-  else:
-    #For transient source, Fluxnorm will be the fluence of a standard candle at z=1, with unit GeV/cm^2 given that the burst rate density is measured in per year.
-    # As above, the integral is done from redshift 0 to 10.
-    Fluxnorm = 4*np.pi*options.fluxnorm*86400*365 / scipy.integrate.quad(lambda z: Ntotal*dL1**2./(LuminosityDistance(z)**2.)*RedshiftDistribution(z, options)/norm*((1.+z)/2.)**(-options.index+3), 0,10.)[0]
-  return [int(Ntotal), Fluxnorm] 
-
-# Wrapper fucntion - so that cosmolopy is only imported here.
-def LuminosityDistance(z):
-    return cosmolopy.distance.luminosity_distance(z, **cosmology)
-
-# Convert luminosity of standard candle to diffuse neutrino flux and standard candle flux
-def LtoFlux(options):
-  #change unit of luminosity from erg/yr to GeV/s
-  l = 1.97917e-5*options.luminosity
-  #change energy luminosity to particle luminosity, integrating the particle luminosity from 10TeV to 10 PeV
-  m0 = l / scipy.integrate.quad(lambda E: E*(E/1.e5)**(-options.index), 1e4, 1e7)[0]
-  #calculate the normalization for particle spectrum of source at z = 1 
-  candleflux = 2.**(2.-options.index)*m0/4./np.pi/(LuminosityDistance(1)*3.086e24)**2. * (1.e5)**2
-  return candleflux
->>>>>>> 89345afb
-
 
 def get_evolution(evol):
     evolutions = {"NoEvolution": NoEvolution,
                   "HB2006SFR": HopkinsBeacom2006StarFormationRate,
                   "YMKBH2008SFR": YukselEtAl2008StarFormationRate,
                   "CC2015SNR": CandelsClash2015SNRate,
+                  "MD2014SFR": MadauDickinson2014CSFH
                   }
     if not evol in evolutions.keys():
         raise NotImplementedError("Source evolution " +
@@ -168,6 +86,14 @@
         density = a*(10.**x)**c / ((10.**x / b)**d+1.)
         return density
 
+class MadauDickinson2014CSFH(Evolution):
+    def parametrization(self, x):
+        a = 0.015
+        b = 2.7
+        c = 2.9
+        d = 5.6
+        density = a*((1+x)**b) / ( 1 + ((1+x)/c)**d ) 
+        return density
 
 class SourcePopulation(object):
     def __init__(self, cosmology, evolution):
